--- conflicted
+++ resolved
@@ -166,46 +166,19 @@
                 "config": config.config,
             }
 
+            await self._broadcast_network_status_update()
             return web.json_response(response)
 
-<<<<<<< HEAD
-        if self.enable_api:
-            logger.debug("Broadcasting network status update to dashboard")
-            await self.dashboard_api.broadcast_state_update(
-                signal=MANAGER_MESSAGE.NETWORK_STATUS_UPDATE,
-            )
-
-        return web.json_response(response)
-=======
         else:
             return web.HTTPError()
->>>>>>> 40af6046
 
     async def _deregister_worker_route(self, request: web.Request):
         msg = await request.json()
         worker_state = WorkerState.from_dict(msg)
         success = self._deregister_worker(worker_state.id)
 
-<<<<<<< HEAD
-        logger.info(
-            f"Manager deregistered <Worker id={worker_state.id} name={worker_state.name}> from {worker_state.ip}"
-        )
-
-        if self.logs_sink is not None:
-            self.logs_sink.deregister_entity(worker_state.id)
-
-        if worker_state.id in self.state.workers:
-            del self.state.workers[worker_state.id]
-
-            if self.enable_api:
-                logger.debug("Broadcasting network status update to dashboard")
-                await self.dashboard_api.broadcast_state_update(
-                    signal=MANAGER_MESSAGE.NETWORK_STATUS_UPDATE,
-                )
-
-=======
         if success:
->>>>>>> 40af6046
+            await self._broadcast_network_status_update()
             return web.HTTPOk()
         else:
             return web.HTTPBadRequest()
@@ -316,6 +289,13 @@
             return True
 
         return False
+
+    async def _broadcast_network_status_update(self):
+        if self.enable_api:
+            logger.debug(f"{self}: Broadcasting network status update")
+            await self.dashboard_api.broadcast_state_update(
+                signal=MANAGER_MESSAGE.NETWORK_STATUS_UPDATE
+            )
 
     def _register_graph(self, graph: Graph):
         """Verifying that a Graph is valid, that is a DAG.
