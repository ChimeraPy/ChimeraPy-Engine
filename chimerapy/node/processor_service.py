--- conflicted
+++ resolved
@@ -111,13 +111,6 @@
             self.node.logger.debug(f"{self}: Using ``main`` method")
             self.safe_exec(self.node.main)
 
-<<<<<<< HEAD
-            # Execute forward if running
-            if self.node.state.fsm in ["PREVIEWING", "RECORDING"]:
-                self.forward()
-            else:
-                time.sleep(0.1)
-=======
         # Else, step method
         else:
             self.node.logger.debug(f"{self}: Using ``step`` method")
@@ -128,7 +121,6 @@
                     self.forward()
                 else:
                     time.sleep(0.1)
->>>>>>> 130ed20e
 
             # Allow the execution of user-defined registered methods
             if not self.reset_event.is_set():
