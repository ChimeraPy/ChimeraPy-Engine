<<<<<<< HEAD
import datetime
import json

import aiohttp
=======
from typing import List
import datetime
import traceback
from concurrent.futures import Future

>>>>>>> da135a42
from aiohttp import web

from chimerapy import config
from .manager import Manager
from .networking.enums import MANAGER_MESSAGE
from . import _logger

logger = _logger.getLogger("chimerapy")


class API:
    def __init__(self, manager: Manager):
        self.manager = manager
        self.manager.server.add_routes(
            [
                web.get("/network", self.get_network),
<<<<<<< HEAD
                web.post("/registered_methods", self.execute_registered_method),
            ]
        )
=======
                web.post("/start", self.post_start),
                web.post("/stop", self.post_stop),
                web.post("/collect", self.post_collect),
            ]
        )
        self.futures: List[Future] = []

    ####################################################################
    # Helper Functions
    ####################################################################

    def future_flush(self):

        for future in self.futures:
            try:
                future.result(timeout=config.get("manager.timeout.info-request"))
            except Exception as e:
                logger.error(traceback.format_exc())
>>>>>>> da135a42

    ####################################################################
    # HTTP Routes
    ####################################################################

    async def get_network(self, request: web.Request):
        return web.json_response(self.manager.state.to_dict())

<<<<<<< HEAD
    async def execute_registered_method(self, request: web.Request):
        msg = await request.json()

        # First, identify which worker has the node
        worker_id = self.manager.node_to_worker_lookup(msg["node_id"])

        if not isinstance(worker_id, str):
            return web.HTTPBadRequest()

        async with aiohttp.ClientSession() as session:
            async with session.post(
                f"http://{self.manager.state.workers[worker_id].ip}:{self.manager.state.workers[worker_id].port}"
                + "/nodes/registered_methods",
                data=json.dumps(
                    {
                        "node_id": msg["node_id"],
                        "method_name": msg["method_name"],
                        "params": msg["params"],
                        "timeout": msg["timeout"],
                    }
                ),
            ) as resp:
                return web.json_response(await resp.json())
=======
    async def post_stop(self, request: web.Request):

        # Mark the stop time
        self.manager.stop_time = datetime.datetime.now()
        self.manager.duration = (
            self.manager.stop_time - self.manager.start_time
        ).total_seconds()

        # Request stop from all Workers
        success = await self.manager.async_broadcast_request(
            htype="post", route="/nodes/stop"
        )

        if success:
            self.manager.state.running = False
            return web.HTTPOk()
        else:
            return web.HTTPError()

    async def post_start(self, request: web.Request):

        # Mark the start time
        self.manager.start_time = datetime.datetime.now()

        # Request start from all Workers
        success = await self.manager.async_broadcast_request(
            htype="post", route="/nodes/start"
        )
        logger.debug(success)

        if success:
            self.manager.state.running = True
            return web.HTTPOk()
        else:
            return web.HTTPError()

    async def post_collect(self, request: web.Request):

        # First, request Nodes to save their data
        if self.manager.state.collecting:
            return web.HTTPOk()
        else:
            self.manager.state.collecting = True

            success = await self.manager.async_broadcast_request(
                htype="post", route="/nodes/save"
            )
            logger.debug(success)

            if success:
                future = self.manager.server._thread.exec(self.manager.async_collect())
                self.futures.append(future)
                return web.HTTPOk()
            else:
                return web.HTTPError()
>>>>>>> da135a42

    ####################################################################
    # WS
    ####################################################################

    async def broadcast_state_update(self):
        await self.manager.server.async_broadcast(
            signal=MANAGER_MESSAGE.NODE_STATUS_UPDATE,
            data=self.manager.state.to_dict(),
        )<|MERGE_RESOLUTION|>--- conflicted
+++ resolved
@@ -1,15 +1,9 @@
-<<<<<<< HEAD
-import datetime
-import json
 
-import aiohttp
-=======
 from typing import List
 import datetime
 import traceback
 from concurrent.futures import Future
 
->>>>>>> da135a42
 from aiohttp import web
 
 from chimerapy import config
@@ -26,11 +20,7 @@
         self.manager.server.add_routes(
             [
                 web.get("/network", self.get_network),
-<<<<<<< HEAD
                 web.post("/registered_methods", self.execute_registered_method),
-            ]
-        )
-=======
                 web.post("/start", self.post_start),
                 web.post("/stop", self.post_stop),
                 web.post("/collect", self.post_collect),
@@ -49,7 +39,6 @@
                 future.result(timeout=config.get("manager.timeout.info-request"))
             except Exception as e:
                 logger.error(traceback.format_exc())
->>>>>>> da135a42
 
     ####################################################################
     # HTTP Routes
@@ -58,7 +47,6 @@
     async def get_network(self, request: web.Request):
         return web.json_response(self.manager.state.to_dict())
 
-<<<<<<< HEAD
     async def execute_registered_method(self, request: web.Request):
         msg = await request.json()
 
@@ -82,7 +70,7 @@
                 ),
             ) as resp:
                 return web.json_response(await resp.json())
-=======
+
     async def post_stop(self, request: web.Request):
 
         # Mark the stop time
@@ -138,7 +126,6 @@
                 return web.HTTPOk()
             else:
                 return web.HTTPError()
->>>>>>> da135a42
 
     ####################################################################
     # WS
