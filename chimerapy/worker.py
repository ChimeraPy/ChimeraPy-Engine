<<<<<<< HEAD
import collections
=======
from typing import Union, Dict, Any, Coroutine, Optional
>>>>>>> cbacd03e
import os
import pathlib
import pickle
import shutil
import sys
<<<<<<< HEAD
import tempfile
import time
=======
import pickle
>>>>>>> cbacd03e
import uuid
from typing import Any, Coroutine, Dict, Optional, Union

import aiohttp

# Third-party Imports
import dill
import requests
from aiohttp import web

from chimerapy import config

from . import _logger
from .networking import Client, DataChunk, Server
from .networking.enums import (
    NODE_MESSAGE,
    WORKER_MESSAGE,
)
from .states import NodeState, WorkerState
from .utils import async_waiting_for, get_ip_address, waiting_for


class Worker:
    def __init__(
        self,
        name: str,
        port: int = 10000,
        delete_temp: bool = True,
        id: Optional[str] = None,
    ):
        """Create a local Worker.

        To execute ``Nodes`` within the main computer that is also housing
        the ``Manager``, it will require a ``Worker`` as well. Therefore,
        it is common to create a ``Worker`` and a ``Manager`` within the
        same computer.

        To create a worker in another machine, you will have to use the
        following command (in the other machine's terminal):

        >>> cp-worker --ip <manager's IP> --port <manager's port> --name <name>

        Args:
            name (str): The name for the ``Worker`` that will be used \
                as reference.
            port (int): The port of the Worker's HTTP server. Select 0 \
                for a random port, mostly when running multiple Worker \
                instances in the same computer.
            delete_temp (bool): After session is over, should the Worker
                delete any of the temporary files.

        """
        # Saving parameters
        if isinstance(id, str):
            id = id
        else:
            id = str(uuid.uuid4())

        # Creating state
        self.state = WorkerState(id=id, name=name, port=port)
        self.nodes_extra = collections.defaultdict(dict)

        # Instance variables
        self.has_shutdown: bool = False
        self.manager_ack: bool = False
        self.connected_to_manager: bool = False
        self.manager_host = "0.0.0.0"
        self.manager_url = ""

        # Create temporary data folder
        self.delete_temp = delete_temp
        self.tempfolder = pathlib.Path(tempfile.mkdtemp())

        parent_logger = _logger.getLogger("chimerapy-worker")
        self.logger = _logger.fork(parent_logger, name, id)

        # Create server
        self.server = Server(
            port=self.state.port,
            id=self.state.id,
            routes=[
                web.post("/nodes/create", self.async_create_node),
                web.get("/nodes/server_data", self.report_node_server_data),
                web.post("/nodes/server_data", self.process_node_server_data),
                web.get("/nodes/gather", self.report_node_gather),
                web.post("/nodes/save", self.report_node_saving),
                web.post("/nodes/collect", self.send_archive),
                web.post("/nodes/step", self.async_step),
                web.post("/packages/load", self.load_sent_packages),
                web.post("/nodes/start", self.async_start_nodes),
                web.post("/nodes/stop", self.async_stop_nodes),
                web.post("/shutdown", self.async_shutdown),
            ],
            ws_handlers={
                NODE_MESSAGE.STATUS: self.node_status_update,
                NODE_MESSAGE.REPORT_GATHER: self.node_report_gather,
            },
            parent_logger=self.logger,
        )

        # Start the server and get the new port address (random if port=0)
        self.server.serve()
        self.state.ip, self.state.port = self.server.host, self.server.port

        self.logger.info(
            f"Worker {self.state.id} running HTTP server at {self.state.ip}:{self.state.port}"
        )

        # Create a log listener to read Node's information
        self.logreceiver = self._start_log_receiver()
        self.logger.debug(f"Log receiver started at port {self.logreceiver.port}")

    def __repr__(self):
        return f"<Worker name={self.state.name} id={self.state.id}>"

    def __str__(self):
        return self.__repr__()

    ####################################################################
    ## Properties
    ####################################################################

    @property
    def id(self) -> str:
        return self.state.id

    @property
    def name(self) -> str:
        return self.state.name

    @property
    def nodes(self) -> Dict[str, NodeState]:
        return self.state.nodes

    @property
    def ip(self) -> str:
        return self.state.ip

    @property
    def port(self) -> int:
        return self.state.port

    ####################################################################
    ## Manager -> Worker
    ####################################################################

    async def load_sent_packages(self, request: web.Request):
        msg = await request.json()

        # For each package, extract it from the client's tempfolder
        # and load it to the sys.path
        for sent_package in msg["packages"]:

            # Wait until the sent package are started
            success = await async_waiting_for(
                condition=lambda: f"{sent_package}.zip"
                in self.server.file_transfer_records["Manager"],
                timeout=config.get("worker.timeout.package-delivery"),
            )

            if success:
                self.logger.debug(
                    f"{self}: Waiting for package {sent_package}: SUCCESS"
                )
            else:
                self.logger.error(f"{self}: Waiting for package {sent_package}: FAILED")
                return web.HTTPError()

            # Get the path
            package_zip_path = self.server.file_transfer_records["Manager"][
                f"{sent_package}.zip"
            ]["dst_filepath"]

            # Wait until the sent package is complete
            success = await async_waiting_for(
                condition=lambda: self.server.file_transfer_records["Manager"][
                    f"{sent_package}.zip"
                ]["complete"],
                timeout=config.get("worker.timeout.package-delivery"),
            )

            if success:
                self.logger.debug(f"{self}: Package {sent_package} loading: SUCCESS")
            else:
                self.logger.debug(f"{self}: Package {sent_package} loading: FAILED")

            assert (
                package_zip_path.exists()
            ), f"{self}: {package_zip_path} doesn't exists!?"
            sys.path.insert(0, str(package_zip_path))

        # Send message back to the Manager letting them know that
        self.logger.info(f"{self}: Completed loading packages sent by Manager")
        return web.HTTPOk()

    async def async_create_node(
        self,
        request: Optional[web.Request] = None,
        node_config: Optional[Dict[str, Any]] = None,
    ):

        if isinstance(request, web.Request):
            msg_bytes = await request.read()
            msg = pickle.loads(msg_bytes)
        elif isinstance(node_config, dict):
            msg = node_config
        else:
            raise RuntimeError("Invalid node creation, need request or msg")

        # Saving name to track it for now
        node_id = msg["id"]
        self.logger.debug(f"{self}: received request for Node {id} creation: {msg}")

        # Saving the node data
        self.state.nodes[node_id] = NodeState(id=node_id)
        self.nodes_extra[node_id]["response"] = False
        self.nodes_extra[node_id]["gather"] = DataChunk()
        self.nodes_extra[node_id].update({k: v for k, v in msg.items() if k != "id"})
        self.logger.debug(f"{self}: created state for <Node {node_id}>")

        # Keep trying to start a process until success
        success = False
        for i in range(config.get("worker.allowed-failures")):

            # Decode the node object
            self.nodes_extra[node_id]["node_object"] = dill.loads(
                self.nodes_extra[node_id]["pickled"]
            )
            self.logger.debug(f"{self}: unpickled <Node {node_id}>")

            # Record the node name
            self.state.nodes[node_id].name = self.nodes_extra[node_id][
                "node_object"
            ].name

            # Provide configuration information to the node once in the client
            self.nodes_extra[node_id]["node_object"].config(
                self.state.ip,
                self.state.port,
                self.tempfolder,
                self.nodes_extra[node_id]["in_bound"],
                self.nodes_extra[node_id]["in_bound_by_name"],
                self.nodes_extra[node_id]["out_bound"],
                self.nodes_extra[node_id]["follow"],
                logging_level=self.logger.level,
                worker_logging_port=self.logreceiver.port,
            )

            # Before starting, over write the pid
            self.nodes_extra[node_id]["node_object"]._parent_pid = os.getpid()

            # Start the node
            self.nodes_extra[node_id]["node_object"].start()
            self.logger.debug(f"{self}: started <Node {node_id}>")

            # Wait until response from node
            success = await async_waiting_for(
                condition=lambda: self.state.nodes[node_id].init,
                timeout=config.get("worker.timeout.node-creation"),
            )

            if success:
                self.logger.debug(f"{self}: {node_id} responding, SUCCESS")
            else:
                # Handle failure
                self.logger.debug(f"{self}: {node_id} responding, FAILED, retry")
                self.nodes_extra[node_id]["node_object"].shutdown()
                self.nodes_extra[node_id]["node_object"].terminate()
                continue

            # Now we wait until the node has fully initialized and ready-up
            success = await async_waiting_for(
                condition=lambda: self.state.nodes[node_id].ready,
                timeout=config.get("worker.timeout.info-request"),
            )

            if success:
                self.logger.debug(f"{self}: {node_id} fully ready, SUCCESS")
                break
            else:
                # Handle failure
                self.logger.debug(f"{self}: {node_id} fully ready, FAILED, retry")
                self.nodes_extra[node_id]["node_object"].shutdown()
                self.nodes_extra[node_id]["node_object"].terminate()

        if not success:
            self.logger.error(f"{self}: Node {node_id} failed to create")
        else:
            # Mark success
            self.logger.debug(f"{self}: completed node creation: {node_id}")

        # Update the manager with the most up-to-date status of the nodes
        response = {
            "success": success,
            "node_state": self.state.nodes[node_id].to_dict(),
        }

        if isinstance(request, web.Request):
            return web.json_response(response)
        else:
            return success

    async def report_node_server_data(self, request: web.Request):

        node_server_data = self.create_node_server_data()
        return web.json_response(
            {"success": True, "node_server_data": node_server_data}
        )

    async def process_node_server_data(self, request: web.Request):
        msg = await request.json()

        self.logger.debug(f"{self}: processing node server data")

        await self.server.async_broadcast(
            signal=WORKER_MESSAGE.BROADCAST_NODE_SERVER_DATA,
            data=msg,
        )

        # Now wait until all nodes have responded as CONNECTED
        success = []
        for node_id in self.state.nodes:
            for i in range(config.get("worker.allowed-failures")):
                if await async_waiting_for(
                    condition=lambda: self.state.nodes[node_id].connected,
                    timeout=config.get("worker.timeout.info-request"),
                ):
                    self.logger.debug(f"{self}: Nodes {node_id} has connected: PASS")
                    success.append(True)
                    break
                else:
                    self.logger.debug(f"{self}: Node {node_id} has connected: FAIL")
                    success.append(False)

        if not all(success):
            self.logger.error(f"{self}: Nodes failed to establish P2P connections")

        # After all nodes have been connected, inform the Manager
        self.logger.debug(f"{self}: Informing Manager of processing completion")

        return web.json_response(
            {"success": True, "worker_state": self.state.to_dict()}
        )

    async def async_step(self, request: web.Request):

        # Worker tell all nodes to take a step
        await self.server.async_broadcast(signal=WORKER_MESSAGE.REQUEST_STEP, data={})

        return web.HTTPOk()

    async def async_start_nodes(self, request: web.Request):

        # Send message to nodes to start
        await self.server.async_broadcast(signal=WORKER_MESSAGE.START_NODES, data={})

        return web.HTTPOk()

    async def async_stop_nodes(self, request: web.Request):

        # Send message to nodes to start
        await self.server.async_broadcast(signal=WORKER_MESSAGE.STOP_NODES, data={})

        return web.HTTPOk()

    async def async_shutdown(self, request: web.Request):
        self.shutdown()

        return web.HTTPOk()

    async def report_node_saving(self, request: web.Request):

        # Request saving from Worker to Nodes
        await self.server.async_broadcast(signal=WORKER_MESSAGE.REQUEST_SAVING, data={})

        # Now wait until all nodes have responded as CONNECTED
        success = []
        for i in range(config.get("worker.allowed-failures")):
            for node_id in self.nodes:

                if await async_waiting_for(
                    condition=lambda: self.state.nodes[node_id].finished,
                    timeout=config.get("worker.timeout.info-request"),
                ):
                    self.logger.debug(
                        f"{self}: Node {node_id} responded to saving request: PASS"
                    )
                    success.append(True)
                    break
                else:
                    self.logger.debug(
                        f"{self}: Node {node_id} responded to saving request: FAIL"
                    )
                    success.append(False)

        if not all(success):
            self.logger.error(f"{self}: Nodes failed to report to saving")

        # Send it back to the Manager
        return web.HTTPOk()

    async def report_node_gather(self, request: web.Request):

        self.logger.debug(f"{self}: reporting to Manager gather request")

        for node_id in self.state.nodes:
            self.nodes_extra[node_id]["response"] = False

        # Request gather from Worker to Nodes
        await self.server.async_broadcast(signal=WORKER_MESSAGE.REQUEST_GATHER, data={})

        # Wait until all Nodes have gather
        success = []
        for node_id in self.state.nodes:
            for i in range(config.get("worker.allowed-failures")):

                if await async_waiting_for(
                    condition=lambda: self.nodes_extra[node_id]["response"],
                    timeout=config.get("worker.timeout.info-request"),
                ):
                    self.logger.debug(
                        f"{self}: Node {node_id} responded to gather: PASS"
                    )
                    success.append(True)
                    break
                else:
                    self.logger.debug(
                        f"{self}: Node {node_id} responded to gather: FAIL"
                    )
                    success.append(False)

                if not all(success):
                    self.logger.error(f"{self}: Nodes failed to report to gather")

        # Gather the data from the nodes!
        gather_data = {"id": self.state.id, "node_data": {}}
        for node_id, node_data in self.nodes_extra.items():
            if node_data["gather"] is None:
                data_chunk = DataChunk()
                data_chunk.add("default", None)
                node_data["gather"] = data_chunk
            gather_data["node_data"][node_id] = node_data["gather"]

        return web.Response(body=pickle.dumps(gather_data))

    async def send_archive(self, request: web.Request):
        msg = await request.json()

        # Default value of success
        success = False

        # If located in the same computer, just move the data
        if self.manager_host == get_ip_address():

            self.logger.debug(f"{self}: sending archive locally")

            # First rename and then move
            delay = 1
            miss_counter = 0
            timeout = 10
            while True:
                try:
                    shutil.move(self.tempfolder, pathlib.Path(msg["path"]))
                    break
                except shutil.Error:  # File already exists!
                    break
                except:  # noqa E722
                    time.sleep(delay)
                    miss_counter += 1
                    if miss_counter * delay > timeout:
                        raise TimeoutError("Nodes haven't fully finishing saving!")

            old_folder_name = pathlib.Path(msg["path"]) / self.tempfolder.name
            new_folder_name = pathlib.Path(msg["path"]) / f"{self.name}-{self.id}"
            os.rename(old_folder_name, new_folder_name)

        else:

            self.logger.debug(f"{self}: sending archive via network")

            # Else, send the archive data to the manager via network
            try:
                # Create a temporary HTTP client
                client = Client(self.id, host=self.manager_host, port=self.manager_port)
                # client.send_file(sender_name=self.name, filepath=zip_package_dst)
                await client._send_folder_async(self.name, self.tempfolder)
                success = True
            except (TimeoutError, SystemError) as error:
                self.delete_temp = False
                self.logger.exception(
                    f"{self}: Failed to transmit files to Manager - {error}."
                )
                success = False

        # After completion, let the Manager know
        return web.json_response({"id": self.id, "success": success})

    ####################################################################
    ## Worker <-> Node
    ####################################################################

    async def node_report_gather(self, msg: Dict, ws: web.WebSocketResponse):

        # Saving gathering value
        node_state = NodeState.from_dict(msg["data"]["state"])
        node_id = node_state.id
        self.state.nodes[node_id] = node_state

        self.nodes_extra[node_id]["gather"] = msg["data"]["latest_value"]
        self.nodes_extra[node_id]["response"] = True

    async def node_status_update(self, msg: Dict, ws: web.WebSocketResponse):

        self.logger.debug(f"{self}: note_status_update: ", msg)
        node_state = NodeState.from_dict(msg["data"])
        node_id = node_state.id

        # Update our records by grabbing all data from the msg
        self.state.nodes[node_id] = node_state

        # Update Manager on the new nodes status
        if self.connected_to_manager:
            async with aiohttp.ClientSession(self.manager_url) as session:
                async with session.post(
                    "/workers/node_status", data=self.state.to_json()
                ):
                    pass

    ####################################################################
    ## Helper Methods
    ####################################################################

    def create_node_server_data(self):

        # Construct simple data structure for Node to address information
        node_server_data = {"id": self.state.id, "nodes": {}}
        for node_id, node_state in self.state.nodes.items():
            node_server_data["nodes"][node_id] = {
                "host": self.state.ip,
                "port": node_state.port,
            }

        return node_server_data

    def exec_coro(self, coro: Coroutine):
        self.server._thread.exec(coro)

    ####################################################################
    ## Worker Sync Lifecycle API
    ####################################################################

    def connect(self, host: str, port: int, timeout: Union[int, float] = 10.0) -> bool:
        """Connect ``Worker`` to ``Manager``.

        This establish server-client connections between ``Worker`` and
        ``Manager``. To ensure that the connections are close correctly,
        either the ``Manager`` or ``Worker`` should shutdown before
        stopping your program to avoid processes and threads that do
        not shutdown.

        Args:
            host (str): The ``Manager``'s IP address.
            port (int): The ``Manager``'s port number
            timeout (Union[int, float]): Set timeout for the connection.

        Returns:
            bool: Success in connecting to the Manager

        """

        # Sending message to register
        r = requests.post(
            f"http://{host}:{port}/workers/register",
            data=self.state.to_json(),
            timeout=config.get("worker.timeout.info-request"),
        )

        # Check if success
        if r.status_code == requests.codes.ok:

            # Update the configuration of the Worker
            config.update_defaults(r.json())

            # Tracking the state and location of the manager
            self.connected_to_manager = True
            self.manager_host = host
            self.manager_port = port
            self.manager_url = f"http://{host}:{port}"
            self.logger.info(
                f"{self}: connection successful to Manager located at {host}:{port}."
            )
            return True

        return False

    def deregister(self):

        r = requests.post(
            self.manager_url + "/workers/deregister",
            data=self.state.to_json(),
            timeout=config.get("worker.timeout.info-request"),
        )

        self.connected_to_manager = False

        return r.status_code == requests.codes.ok

    def create_node(self, msg: Dict[str, Any]):
        node_id = msg["id"]
        self.server._thread.exec(lambda: self.async_create_node(node_config=msg))

        success = waiting_for(
            condition=lambda: node_id in self.state.nodes
            and self.state.nodes[node_id].ready,
            check_period=0.1,
            timeout=config.get("manager.timeout.node-creation"),
        )

        return success

    def step(self):

        # Worker tell all nodes to take a step
        self.server.broadcast(signal=WORKER_MESSAGE.REQUEST_STEP, data={})

    def start_nodes(self):

        # Send message to nodes to start
        self.server.broadcast(signal=WORKER_MESSAGE.START_NODES, data={})

    def stop_nodes(self):

        # Send message to nodes to start
        self.server.broadcast(signal=WORKER_MESSAGE.STOP_NODES, data={})

    def idle(self):

        self.logger.debug(f"{self}: Idle")

        while not self.has_shutdown:
            time.sleep(2)

    def shutdown(self, msg: Dict = {}):
        """Shutdown ``Worker`` safely.

        The ``Worker`` needs to shutdown its server, client and ``Nodes``
        in a safe manner, such as setting flag variables and clearing
        out queues.

        Args:
            msg (Dict): Leave empty, required to work when ``Manager`` sends\
            shutdown message to ``Worker``.

        """
        # Check if shutdown has been called already
        if self.has_shutdown:
            self.logger.debug(f"{self}: requested to shutdown when already shutdown.")
            return
        else:
            self.has_shutdown = True

        self.logger.debug(f"{self}: shutting down!")
        # Sending message to Manager that client is shutting down (only
        # if the manager hasn't already set the client to not running)
        if self.connected_to_manager:
            try:
                self.deregister()
            except requests.ConnectionError:
                self.logger.warning(f"{self}: shutdown didn't reach Manager")

        # Shutdown the Worker 2 Node server
        self.server.shutdown()

        # Shutdown nodes from the client (start all shutdown)
        for node_id in self.nodes_extra:
            self.nodes_extra[node_id]["node_object"].shutdown()

        # Then wait until close, or force
        for node_id in self.nodes_extra:
            self.nodes_extra[node_id]["node_object"].join(
                timeout=config.get("worker.timeout.node-shutdown")
            )

            # If that doesn't work, terminate
            if self.nodes_extra[node_id]["node_object"].exitcode != 0:
                self.logger.warning(f"{self}: Node {node_id} forced shutdown")
                self.nodes_extra[node_id]["node_object"].terminate()

            self.logger.debug(f"{self}: Nodes have joined")

        # Delete temp folder if requested
        if self.tempfolder.exists() and self.delete_temp:
            shutil.rmtree(self.tempfolder)

    def __del__(self):

        # Also good to shutdown anything that isn't
        if not self.has_shutdown:
            self.shutdown()

    @staticmethod
    def _start_log_receiver() -> "ZMQNodeIDListener":  # noqa: F821
        log_receiver = _logger.get_node_id_zmq_listener()
        log_receiver.start(register_exit_handlers=True)
        return log_receiver<|MERGE_RESOLUTION|>--- conflicted
+++ resolved
@@ -1,19 +1,11 @@
-<<<<<<< HEAD
 import collections
-=======
-from typing import Union, Dict, Any, Coroutine, Optional
->>>>>>> cbacd03e
 import os
 import pathlib
 import pickle
 import shutil
 import sys
-<<<<<<< HEAD
 import tempfile
 import time
-=======
-import pickle
->>>>>>> cbacd03e
 import uuid
 from typing import Any, Coroutine, Dict, Optional, Union
 
