--- conflicted
+++ resolved
@@ -1,9 +1,6 @@
 # Built-in Imports
 import time
-<<<<<<< HEAD
 import json
-=======
->>>>>>> da135a42
 
 # Third-party Imports
 import pytest
@@ -32,7 +29,7 @@
     assert r.json() == config_manager.state.to_dict()
 
 
-<<<<<<< HEAD
+
 def test_post_registered_method(
     single_node_with_reg_methods_manager, node_with_reg_methods
 ):
@@ -58,7 +55,7 @@
     assert msg["return"] == 100
 
     time.sleep(2)
-=======
+
 @pytest.mark.parametrize(
     "config_manager",
     [
@@ -125,4 +122,3 @@
         == expected_number_of_folders
     )
     assert (config_manager.logdir / "meta.json").exists()
->>>>>>> da135a42
