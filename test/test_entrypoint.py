# Built-in Imports
import logging
import time
import sys

# Third-party Imports
import pytest
import chimerapy as cp

# Test Import
from .mock import DockeredWorker
from .conftest import linux_run_only

logger = cp._logger.getLogger("chimerapy")
cp.debug()


@linux_run_only
def test_worker_entrypoint_connect(manager, dockered_worker):

    # Create docker container to simulate Worker computer
    dockered_worker.connect(manager.host, manager.port)
    logger.info("Executed cmd to connect Worker to Manager.")

    time.sleep(2)

    # Assert that the Worker is connected
    assert dockered_worker.id in manager.workers
<<<<<<< HEAD
    manager.shutdown()
=======
>>>>>>> 3f915289
    logger.info("Manager shutting down")
    manager.shutdown()


@linux_run_only
def test_multiple_workers_connect(manager, docker_client):

    workers = []
    for i in range(10):
        worker = DockeredWorker(docker_client, name=f"test-{i}")
        worker.connect(manager.host, manager.port)
        workers.append(worker)

    for worker in workers:
        assert worker.id in manager.workers

    logger.info("Manager shutting down")
    manager.shutdown()

    time.sleep(1)

    for worker in workers:
        worker.shutdown()<|MERGE_RESOLUTION|>--- conflicted
+++ resolved
@@ -26,10 +26,6 @@
 
     # Assert that the Worker is connected
     assert dockered_worker.id in manager.workers
-<<<<<<< HEAD
-    manager.shutdown()
-=======
->>>>>>> 3f915289
     logger.info("Manager shutting down")
     manager.shutdown()
 
