--- conflicted
+++ resolved
@@ -18,20 +18,6 @@
         (lazy_fixture("single_node_no_connections_manager")),
         (lazy_fixture("multiple_nodes_one_worker_manager")),
         (lazy_fixture("multiple_nodes_multiple_workers_manager")),
-<<<<<<< HEAD
-        # pytest.param(
-        #     lazy_fixture("dockered_single_node_no_connections_manager"),
-        #     marks=linux_run_only,
-        # ),
-        # pytest.param(
-        #     lazy_fixture("dockered_multiple_nodes_one_worker_manager"),
-        #     marks=linux_run_only,
-        # ),
-        # pytest.param(
-        #     lazy_fixture("dockered_multiple_nodes_multiple_workers_manager"),
-        #     marks=linux_run_only,
-        # ),
-=======
         pytest.param(
             lazy_fixture("dockered_single_node_no_connections_manager"),
             marks=linux_run_only,
@@ -44,7 +30,6 @@
             lazy_fixture("dockered_multiple_nodes_multiple_workers_manager"),
             marks=linux_run_only,
         ),
->>>>>>> 3f915289
     ],
 )
 def test_detecting_when_all_nodes_are_ready(config_manager):
@@ -57,22 +42,13 @@
         # Assert that the worker has their expected nodes
         expected_nodes = worker_node_map[worker_id]
         union = set(expected_nodes) | set(
-<<<<<<< HEAD
             config_manager.workers[worker_id].nodes.keys()
-=======
-            config_manager.workers[worker_id]["nodes_status"].keys()
->>>>>>> 3f915289
         )
         assert len(union) == len(expected_nodes)
 
         # Assert that all the nodes should be INIT
-<<<<<<< HEAD
         for node_id in config_manager.workers[worker_id].nodes:
             assert config_manager.workers[worker_id].nodes[node_id].init
-=======
-        for node_id in config_manager.workers[worker_id]["nodes_status"]:
-            assert config_manager.workers[worker_id]["nodes_status"][node_id]["INIT"]
->>>>>>> 3f915289
             nodes_ids.append(node_id)
 
     logger.debug(f"After creation of p2p network workers: {config_manager.workers}")
@@ -83,15 +59,8 @@
     # Extract all the nodes
     nodes_ids = []
     for worker_id in config_manager.workers:
-<<<<<<< HEAD
         for node_id in config_manager.workers[worker_id].nodes:
             assert config_manager.workers[worker_id].nodes[node_id].connected
-=======
-        for node_id in config_manager.workers[worker_id]["nodes_status"]:
-            assert config_manager.workers[worker_id]["nodes_status"][node_id][
-                "CONNECTED"
-            ]
->>>>>>> 3f915289
             nodes_ids.append(node_id)
 
     # The config manager should have all the nodes registered as CONNECTED
@@ -100,13 +69,8 @@
     # Extract all the nodes
     nodes_idss = []
     for worker_id in config_manager.workers:
-<<<<<<< HEAD
         for node_id in config_manager.workers[worker_id].nodes:
             assert config_manager.workers[worker_id].nodes[node_id].ready
-=======
-        for node_id in config_manager.workers[worker_id]["nodes_status"]:
-            assert config_manager.workers[worker_id]["nodes_status"][node_id]["READY"]
->>>>>>> 3f915289
             nodes_idss.append(node_id)
 
     # The config manager should have all the nodes registered as READY
