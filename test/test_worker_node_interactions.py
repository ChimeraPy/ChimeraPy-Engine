--- conflicted
+++ resolved
@@ -84,45 +84,8 @@
 
     logger.debug("Let nodes run for some time")
     time.sleep(2)
+    
 
-
-<<<<<<< HEAD
-=======
-def test_two_nodes_connect(worker, gen_node, con_node):
-
-    # Simple single node without connection
-    msg = {
-        "id": gen_node.id,
-        "pickled": dill.dumps(gen_node),
-        "in_bound": [],
-        "in_bound_by_name": [],
-        "out_bound": [con_node.name],
-        "follow": None,
-    }
-
-    # Simple single node without connection
-    msg2 = {
-        "id": con_node.id,
-        "pickled": dill.dumps(con_node),
-        "in_bound": [gen_node.name],
-        "in_bound_by_name": [],
-        "out_bound": [],
-        "follow": None,
-    }
-
-    logger.debug("Create nodes")
-    worker.create_node(msg)
-    worker.create_node(msg2)
-
-    node_server_data = worker.create_node_server_data()
-    logger.debug(f"Send the server data: {node_server_data}")
-    worker.exec_coro(
-        worker.process_node_server_data({"data": node_server_data["nodes"]})
-    )
-    time.sleep(3)
-
-
->>>>>>> da135a42
 def test_starting_node(worker, gen_node):
 
     # Simple single node without connection
