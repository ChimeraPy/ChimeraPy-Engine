--- conflicted
+++ resolved
@@ -69,23 +69,11 @@
           pip install .[test]
           echo "MANUAL_OS_SET=Windows" >> $GITHUB_ENV
 
-<<<<<<< HEAD
-      - name: Perform Faster tests
-        run: |
-          coverage run --source=chimerapy -m pytest -v --reruns 5 --color yes --reruns-delay 5 -m "not slow" test
-          coverage combine
-
-      - name: Perform Slower tests
-        run: |
-          coverage run --source=chimerapy -m pytest -v --reruns 5 --color yes --reruns-delay 5 -m "slow" test
-          coverage combine
-=======
       - name: Perform faster tests
         run: |
           coverage run --source=chimerapy -m pytest -v --reruns 5 --color yes --reruns-delay 5 -m "not slow" test
           coverage combine --append
           mv chimerapy-test.log chimerapy-test-fast.log
->>>>>>> 23e8b21a
 
       - name: Perform slower tests
         run: |
